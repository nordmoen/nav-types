--- conflicted
+++ resolved
@@ -1,15 +1,9 @@
 use crate::enu::ENU;
 use crate::utils::RealFieldCopy;
 use crate::Access;
-<<<<<<< HEAD
+use na::Vector3;
 use core::convert::From;
 use core::ops::{Add, AddAssign, Div, DivAssign, Mul, MulAssign, Neg, Sub, SubAssign};
-use na::{RealField, Vector3};
-=======
-use na::Vector3;
-use std::convert::From;
-use std::ops::{Add, AddAssign, Div, DivAssign, Mul, MulAssign, Neg, Sub, SubAssign};
->>>>>>> 0abd6563
 
 /// North East Down vector
 ///
