--- conflicted
+++ resolved
@@ -3,15 +3,9 @@
 use crate::utils::RealFieldCopy;
 use crate::wgs84::{ECCENTRICITY_SQ, SEMI_MAJOR_AXIS, SEMI_MINOR_AXIS, WGS84};
 use crate::Access;
-<<<<<<< HEAD
+use na::{Matrix3, Point3};
 use core::convert::{From, Into};
 use core::ops::{Add, AddAssign, Sub, SubAssign};
-use na::{Matrix3, Point3, RealField};
-=======
-use na::{Matrix3, Point3};
-use std::convert::{From, Into};
-use std::ops::{Add, AddAssign, Sub, SubAssign};
->>>>>>> 0abd6563
 
 /// Earth Centered Earth Fixed position
 ///
